--- conflicted
+++ resolved
@@ -1,14 +1,11 @@
+
 # NayDuck
 Test Infra for Near Protocol binary https://github.com/near/nearcore
 
-<<<<<<< HEAD
-# Notes on local setup.
-=======
 # Raw notes on local setup
 
 Could be helpful for debugging. Still some manual hacks are needed.
 TODO: improve setup using scripts from `automation/` and `systemd/` folders.
->>>>>>> 007ab692
 
 nayduck/debug.py
 ```
@@ -48,16 +45,6 @@
 import requests
 import json
 
-<<<<<<< HEAD
-url = "http://localhost:3000/api/run/new"  # Adjust this URL if your backend is running on a different host/port
-
-payload = {
-    # "branch": "master",  # Adjust this if you're using a different branch
-    "branch": "nayduck-debug",
-    "sha": "bf93c6a9303e445b1524f534735fd120c615aefe",
-    "title": "Run slow_chunk.py test",
-    "tests": ["pytest sanity/slow_chunk.py"],
-=======
 url = "http://localhost:5005/api/run/new"  # Adjust this URL if your backend is running on a different host/port
 
 payload = {
@@ -65,7 +52,6 @@
     "sha": "bf93c6a9303e445b1524f534735fd120c615aefe", # Select a commit hash
     "title": "Run slow_chunk.py test", # Select a title
     "tests": ["pytest sanity/slow_chunk.py"], # Test command
->>>>>>> 007ab692
     "requester": "Manual"
 }
 
@@ -133,13 +119,8 @@
 cd nayduck
 pip3 install -r requirements.txt 
 pip install psycopg2-binary
-<<<<<<< HEAD
-mkdir /tmp/datadrive
-chown nayduck:nayduck /tmp/datadrive
-=======
 mkdir /datadrive
 chown nayduck:nayduck /datadrive
->>>>>>> 007ab692
 
 sudo systemctl start postgresql
 PGPASSWORD=nayduck createdb -h localhost -p 5432 -U nayduck nayduck
@@ -150,12 +131,7 @@
 npm run build
 ```
 
-<<<<<<< HEAD
-`nayduck/debug.py` in background
-`nearcore/run.py` to launch test
-=======
 * Replace `scp_build` with local recursive copy
 * Run `nayduck/debug.py` in background
 * Run `nearcore/run.py` to launch test
-* See result in http://localhost:5005/.
->>>>>>> 007ab692
+* See result in http://localhost:5005/.